--- conflicted
+++ resolved
@@ -274,7 +274,39 @@
         self.cdf(s, &cdf[..nsymbs]);
         Writer::update_cdf(cdf, s, nsymbs);
     }
-<<<<<<< HEAD
+
+    #[allow(dead_code)]
+    pub fn tell(&mut self) -> u32 {
+        self.enc.od_ec_enc_tell_frac()
+    }
+
+    pub fn tell_frac(&mut self) -> u32 {
+        self.enc.od_ec_enc_tell_frac()
+    }
+
+    pub fn checkpoint(&mut self) -> WriterCheckpoint {
+        WriterCheckpoint {
+            precarry_len: self.enc.precarry.len(),
+            low: self.enc.low,
+            rng: self.enc.rng,
+            cnt: self.enc.cnt
+        }
+    }
+
+    pub fn rollback(&mut self, checkpoint: &WriterCheckpoint) {
+        self.enc.precarry.truncate(checkpoint.precarry_len);
+        self.enc.low = checkpoint.low;
+        self.enc.rng = checkpoint.rng;
+        self.enc.cnt = checkpoint.cnt;
+    }
+}
+
+#[derive(Clone)]
+pub struct WriterCheckpoint {
+    precarry_len: usize,
+    low: od_ec_window,
+    rng: u16,
+    cnt: i16
 }
 
 #[repr(C)]
@@ -426,39 +458,4 @@
         assert_eq!(r.cdf(&cdf), 2);
 
     }
-=======
-
-    #[allow(dead_code)]
-    pub fn tell(&mut self) -> u32 {
-        self.enc.od_ec_enc_tell_frac()
-    }
-
-    pub fn tell_frac(&mut self) -> u32 {
-        self.enc.od_ec_enc_tell_frac()
-    }
-
-    pub fn checkpoint(&mut self) -> WriterCheckpoint {
-        WriterCheckpoint {
-            precarry_len: self.enc.precarry.len(),
-            low: self.enc.low,
-            rng: self.enc.rng,
-            cnt: self.enc.cnt
-        }
-    }
-
-    pub fn rollback(&mut self, checkpoint: &WriterCheckpoint) {
-        self.enc.precarry.truncate(checkpoint.precarry_len);
-        self.enc.low = checkpoint.low;
-        self.enc.rng = checkpoint.rng;
-        self.enc.cnt = checkpoint.cnt;
-    }
-}
-
-#[derive(Clone)]
-pub struct WriterCheckpoint {
-    precarry_len: usize,
-    low: od_ec_window,
-    rng: u16,
-    cnt: i16
->>>>>>> 17d8cec8
 }